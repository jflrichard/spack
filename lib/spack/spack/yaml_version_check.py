##############################################################################
# Copyright (c) 2013-2016, Lawrence Livermore National Security, LLC.
# Produced at the Lawrence Livermore National Laboratory.
#
# This file is part of Spack.
# Created by Todd Gamblin, tgamblin@llnl.gov, All rights reserved.
# LLNL-CODE-647188
#
# For details, see https://github.com/llnl/spack
# Please also see the LICENSE file for our notice and the LGPL.
#
# This program is free software; you can redistribute it and/or modify
# it under the terms of the GNU Lesser General Public License (as
# published by the Free Software Foundation) version 2.1, February 1999.
#
# This program is distributed in the hope that it will be useful, but
# WITHOUT ANY WARRANTY; without even the IMPLIED WARRANTY OF
# MERCHANTABILITY or FITNESS FOR A PARTICULAR PURPOSE. See the terms and
# conditions of the GNU Lesser General Public License for more details.
#
# You should have received a copy of the GNU Lesser General Public
# License along with this program; if not, write to the Free Software
# Foundation, Inc., 59 Temple Place, Suite 330, Boston, MA 02111-1307 USA
##############################################################################
"""Yaml Version Check is a module for ensuring that config file
formats are compatible with the current version of Spack."""
import os.path
import os
import llnl.util.tty as tty
import spack.util.spack_yaml as syaml
import spack.config


def check_yaml_versions():
    check_compiler_yaml_version()

def check_compiler_yaml_version():
    config_scopes = spack.config.config_scopes
    for scope in config_scopes.values():
        file_name = os.path.join(scope.path, 'compilers.yaml')
        data = None
        if os.path.isfile(file_name):
            with open(file_name) as f:
                data = syaml.load(f)

        if data:
            compilers = data['compilers']
            if len(compilers) > 0:
<<<<<<< HEAD
                if 'operating_system' not in compilers[0]['compiler']:
=======
                if (not isinstance(compilers, list)) or 'operating_system' not in compilers[0][1]:
>>>>>>> 2fc9ac40
                    new_file = os.path.join(scope.path, '_old_compilers.yaml')
                    tty.warn('%s in out of date compilers format. '
                             'Moved to %s. Spack automatically generate '
                             'a compilers config file '
                             % (file_name, new_file))
                    os.rename(file_name, new_file)<|MERGE_RESOLUTION|>--- conflicted
+++ resolved
@@ -46,11 +46,7 @@
         if data:
             compilers = data['compilers']
             if len(compilers) > 0:
-<<<<<<< HEAD
-                if 'operating_system' not in compilers[0]['compiler']:
-=======
-                if (not isinstance(compilers, list)) or 'operating_system' not in compilers[0][1]:
->>>>>>> 2fc9ac40
+                if (not isinstance(compilers, list)) or 'operating_system' not in compilers[0]['compiler']:
                     new_file = os.path.join(scope.path, '_old_compilers.yaml')
                     tty.warn('%s in out of date compilers format. '
                              'Moved to %s. Spack automatically generate '
